--- conflicted
+++ resolved
@@ -35,14 +35,11 @@
         mongo = MongoDB(config)
         server_info.return_value = {"info": "some info"}
 
-<<<<<<< HEAD
         standalone_status = [True, False]
         for standalone in standalone_status:
             ready = mongo.is_ready(standalone)
             self.assertEqual(ready, True)
 
-=======
->>>>>>> 4d3cb073
     @patch("mongoserver.MongoDB.check_server_info")
     @patch("pymongo.MongoClient", "server_info", "ServerSelectionTimeoutError")
     def test_mongo_is_not_ready_when_server_info_is_not_available(self, check_server_info):
