--- conflicted
+++ resolved
@@ -38,52 +38,28 @@
 
         self.framework.observe(self.on.install, self._on_install)
         self.framework.observe(self.on.config_changed, self._on_config_changed)
-        self.framework.observe(
-            self.on.mongodb_relation_joined, self._mongodb_relation_joined)
+        self.framework.observe(self.on.mongodb_relation_joined, self._mongodb_relation_joined)
         self.framework.observe(self.on.start, self._on_start)
         self.framework.observe(self.on.update_status, self._on_update_status)
-        self.framework.observe(self.on.get_primary_action,
-                               self._on_get_primary_action)
+        self.framework.observe(self.on.get_primary_action, self._on_get_primary_action)
 
     def _mongodb_relation_joined(self, event) -> None:
         if not self.unit.is_leader():
             return
 
         # do not initialise replica set until all peers have joined
-<<<<<<< HEAD
-        if not self._number_of_expected_units == self._number_of_current_units:
-            logger.debug(
-                "planned units does not match joined units: %s != %s, will "
-                + "wait to initialise replica set until all planned units "
-                + "have joined",
-                str(self._number_of_expected_units),
-                str(self._number_of_current_units),
-            )
-=======
         if not self._check_unit_count:
             logger.debug("waiting to initialise replica set until all planned units have joined")
->>>>>>> d98105c5
             return
 
         # do not initilise replica set until all peers have started mongod
         for peer in self._peers.units:
-<<<<<<< HEAD
             mongo_peer = self._single_mongo_replica(
                 str(self._peers.data[peer].get("private-address"))
             )
-            if not mongo_peer.is_ready(as_stand_alone=True):
-                logger.debug(
-                    "unit: %s is not ready, cannot initilise replica set "
-                    + "until all units are ready, deferring on relation-joined",
-=======
-            peer_ip = str(self._peers.data[peer].get("private-address"))
-            peer_config = self._config
-            peer_config["calling_unit_ip"] = peer_ip
-            mongo_peer = MongoDB(peer_config)
             if not mongo_peer.is_ready(standalone=True):
                 logger.debug(
                     "unit: %s is not ready, cannot initilise replica set until all units are ready, deferring on relation-joined",
->>>>>>> d98105c5
                     peer,
                 )
                 event.defer()
@@ -94,20 +70,13 @@
             try:
                 self._initialise_replica_set()
             except (ConnectionFailure, ConfigurationError):
-<<<<<<< HEAD
-                self.unit.status = BlockedStatus(
-                    "failed to initialise replica set")
-=======
                 self.unit.status = BlockedStatus("failed to initialise replica set")
->>>>>>> d98105c5
                 return
 
         # verify replica set is ready
         if not self._mongo.is_ready():
-            logger.debug(
-                "Replica set for units: %s, is not ready", self._unit_ips)
-            self.unit.status = BlockedStatus(
-                "failed to initialise replica set")
+            logger.debug("Replica set for units: %s, is not ready", self._unit_ips)
+            self.unit.status = BlockedStatus("failed to initialise replica set")
 
     def _on_install(self, _) -> None:
         """Handle the install event (fired on startup).
@@ -156,16 +125,11 @@
             logger.debug("opening tcp port")
             self._open_port_tcp(self._port)
         except subprocess.CalledProcessError:
-            self.unit.status = BlockedStatus(
-                "failed to open TCP port for MongoDB")
+            self.unit.status = BlockedStatus("failed to open TCP port for MongoDB")
             return
 
         # check if this unit's deployment of MongoDB is ready
-<<<<<<< HEAD
-        if not self._mongo.is_ready(as_stand_alone=True):
-=======
         if not self._mongo.is_ready(standalone=True):
->>>>>>> d98105c5
             logger.debug("mongoDB not ready, deferring on start event")
             self.unit.status = WaitingStatus("waiting for MongoDB to start")
             event.defer()
@@ -179,27 +143,15 @@
             return
 
         # do not initialise replica set until all peers have joined
-<<<<<<< HEAD
-        if not self._number_of_expected_units == self._number_of_current_units:
-            logger.debug(
-                "planned units does not match joined units: %s != %s,"
-                + "waiting to initialise replica set",
-                str(self._number_of_expected_units),
-                str(self._number_of_current_units),
-            )
-=======
         if not self._check_unit_count:
             logger.debug("waiting to initialise replica set until all planned units have joined")
->>>>>>> d98105c5
             return
 
         # initialise replica set
         try:
             self._initialise_replica_set()
         except (ConnectionFailure, ConfigurationError):
-<<<<<<< HEAD
-            self.unit.status = BlockedStatus(
-                "failed to initialise replica set")
+            self.unit.status = BlockedStatus("failed to initialise replica set")
 
     def _on_update_status(self, _):
         # connect to client for this single unit
@@ -214,7 +166,8 @@
     def _on_get_primary_action(self, event: ops.charm.ActionEvent):
         # check if current unit is the primary unit
         mongod_unit = self._single_mongo_replica(
-            str(self.model.get_binding(PEER).network.bind_address))
+            str(self.model.get_binding(PEER).network.bind_address)
+        )
 
         # if unit is primary display this inforamtion and exit
         if mongod_unit._is_primary:
@@ -225,15 +178,13 @@
         for unit in self._peers.units:
             # set up a mongo client for this single replica
             mongod_unit = self._single_mongo_replica(
-                str(self._peers.data[unit].get("private-address")))
+                str(self._peers.data[unit].get("private-address"))
+            )
 
             # if unit is primary display this inforamtion and exit
             if mongod_unit._is_primary:
                 event.set_results({"replica-set-primary": unit.name})
                 return
-=======
-            self.unit.status = BlockedStatus("failed to initialise replica set")
->>>>>>> d98105c5
 
     def _open_port_tcp(self, port: int) -> None:
         """Open the given port.
@@ -253,8 +204,7 @@
 
         # Get GPG key
         try:
-            key = urlopen(
-                "https://www.mongodb.org/static/pgp/server-5.0.asc").read().decode()
+            key = urlopen("https://www.mongodb.org/static/pgp/server-5.0.asc").read().decode()
         except URLError as e:
             logger.exception("failed to get GPG key, reason: %s", e)
             self.unit.status = BlockedStatus("couldn't install MongoDB")
@@ -271,8 +221,7 @@
                 repositories.add(repo)
             except apt.InvalidSourceError as e:
                 # logger.exception("failed to add repository, invalid source: %s", str(e))
-                logger.error(
-                    "failed to add repository, invalid source: %s", str(e))
+                logger.error("failed to add repository, invalid source: %s", str(e))
                 self.unit.status = BlockedStatus("couldn't install MongoDB")
                 return
             except ValueError as e:
@@ -298,36 +247,21 @@
             logger.debug("installing apt packages: %s", ", ".join(packages))
             apt.add_package(packages)
         except apt.PackageNotFoundError:
-            logger.error(
-                "a specified package not found in package cache or on system")
+            logger.error("a specified package not found in package cache or on system")
             self.unit.status = BlockedStatus("couldn't install MongoDB")
         except TypeError as e:
             logger.error("could not add package(s) to install: %s", str(e))
             self.unit.status = BlockedStatus("couldn't install MongoDB")
 
     def _initialise_replica_set(self) -> None:
-<<<<<<< HEAD
-        """Initialize deployed units as a replica set."""
-        self.unit.status = MaintenanceStatus(
-            "initialising MongoDB replica set")
-        logger.debug("initialising replica set for these ips: %s",
-                     self._unit_ips)
-=======
         """Initialise deployed units as a replica set."""
         self.unit.status = MaintenanceStatus("initialising MongoDB replica set")
         logger.debug("initialising replica set for IPs: %s", self._unit_ips)
->>>>>>> d98105c5
         try:
             self._mongo.initialise_replica_set(self._unit_ips)
-            self._peers.data[self.app]["replica_set_hosts"] = json.dumps(
-                self._unit_ips)
+            self._peers.data[self.app]["replica_set_hosts"] = json.dumps(self._unit_ips)
         except (ConnectionFailure, ConfigurationError) as e:
-<<<<<<< HEAD
-            logger.error(
-                "error initialising replica sets in _on_start: error: %s", str(e))
-=======
             logger.error("error initialising replica sets in _on_start: error: %s", str(e))
->>>>>>> d98105c5
             raise e
 
         # replica set initialised properly and ready to go
@@ -335,8 +269,10 @@
 
     def _single_mongo_replica(self, ip_address: str) -> MongoDB:
         """Fetch the MongoDB server interface object for a single replica.
+
         Args:
-            ip_address: ip_address for the replica of interest
+            ip_address: ip_address for the replica of interest.
+
         Returns:
             A MongoDB server object.
         """
